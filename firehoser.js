'use strict';

var _ = require('lodash');
var AWS = require('aws-sdk');
var async = require('async');
var JaySchema = require('jayschema');
var moment = require('moment');

var schemaValidator = new JaySchema();

class DeliveryStream{
    constructor(name, awsConfig=null, schema=null, retryInterval=1500, firehose=null){
        this.maxIngestion = 400;
        this.maxDrains = 3;
        this.name = name;
        if (awsConfig !== null){
            AWS.config.update(awsConfig);
        }
        this.schema = schema;
        this.retryInterval = retryInterval;
        this.firehose = firehose ? firehose : new AWS.Firehose({params: {DeliveryStreamName: name}});
    }

    validateRecord(record){
<<<<<<< HEAD
        return schemaValidator.validate(record, this.schema);
=======
        if (this.schema === null){
            return;
        }
        let validationErrors = schemaValidator.validate(record, this.schema);
        if(!_.isEmpty(validationErrors)){
            let unwrapped = _.map(validationErrors,ve=>{return _.fromPairs(_.map(ve,(v,k)=>{return [k,v];}))}));
            throw new Error("Invalid Record: " + unwrapped);
        }
>>>>>>> fe10aee0
    }

    formatRecord(record){
        return {Data: record + '\n'};
    }

    putRecord(record){
        return this.putRecords([record]);
    }

    putRecords(records){
        return new Promise((resolve, reject) => {
            // Validate records against a schema, if necessary.
            var schemaError, schemaErrorRecord;
            if (this.schema){
                _.forEach(records, (record) => {
                    let validationErrors = this.validateRecord(record);
                    if (!_.isEmpty(validationErrors)){
                        schemaError = validationErrors[0];
                        schemaErrorRecord = record;
                        return false;
                    }
                });            
                if (schemaError){
                    return reject(new Error({
                        type: "schema",
                        details: schemaError,
                        trigger: schemaErrorRecord
                    }));
                }
            }

            // Split the records into reasonably-sized chunks.
            records = _.map(records, this.formatRecord);
            let chunks = _.chunk(records, this.maxIngestion);
            let tasks = [];
            for (let i=0; i < chunks.length; i++){
                tasks.push(this.drain.bind(this, chunks[i]));
            }

            // Schedule the chunks all at the same time.
            async.parallelLimit(tasks, this.maxDrains, function(err, results){
                if (err){
                    return reject(new Error({type: "firehose", details: err, trigger: null}));
                }
                return resolve(results);
            });
        });
    }

    drain(records, cb, numRetries=0){
        var leftovers = [];
        this.firehose.putRecordBatch({Records: records}, function(firehoseErr, resp){
            // Stuff broke!
            if (firehoseErr){
                return cb(firehoseErr);
            }

            // Not all records make it in, but firehose keeps on chugging!
            if (resp.FailedPutCount > 0){
            }

            // Push errored records back into the next list.
            for (let [orig, result] of _.zip(records, resp.RequestResponses)){
                if (!_.isUndefined(result.ErrorCode)){
                    leftovers.push(orig);
                }
            }

            // Recurse!
            if (leftovers.length){
                return setTimeout(function(){
                    this.drain(leftovers, cb, numRetries + 1);
                }, this.retryInterval);
            } else {
                return cb(null); 
            }
        });
    }
}

class JSONDeliveryStream extends DeliveryStream {
    formatRecord(record){
        return super.formatRecord(JSON.stringify(record));
    }
}

class QueuableDeliveryStream extends DeliveryStream {
    constructor(name, maxTime=30000, maxSize=500, ...args){
        super(name, ...args);
        this.queue = [];
        this.timeout = null;
        this.maxTime = maxTime;
        this.maxSize = maxSize;
    }

    putRecords(records){
        this.queue.push(...records);

        return new Promise((resolve, reject)=>{
            if (this.timeout === null){
                // Start the countdown timer since we've not already done so.
                this.timeout = setTimeout(()=>{
                    super.putRecords(this.queue)
                    .then((results)=>{resolve(results);})
                    .catch((err)=>{reject(err)});
                }, this.maxTime);
            } else {
                if (this.queue.length >= this.maxSize){
                    // Queue's full!
                    if (this.timeout !== null){
                        clearTimeout(this.timeout);
                        this.timeout = null;
                    }
                    super.putRecords(this.queue)
                    .then((results)=>{resolve(results);})
                    .catch((err)=>{reject(err)});
                }
            }
        });
    }
}

class QueuableJSONDeliveryStream extends QueuableDeliveryStream {
    formatRecord(record){
        return super.formatRecord(JSON.stringify(record));
    }
}

function makeRedshiftTimestamp(input){
    return moment(input).utc().format('YYYY-MM-DD HH:mm:ss')
}

module.exports = {
    DeliveryStream: DeliveryStream,
    JSONDeliveryStream: JSONDeliveryStream,
    QueuableDeliveryStream: QueuableDeliveryStream,
    QueuableJSONDeliveryStream: QueuableJSONDeliveryStream,
    makeRedshiftTimestamp: makeRedshiftTimestamp
};<|MERGE_RESOLUTION|>--- conflicted
+++ resolved
@@ -22,18 +22,7 @@
     }
 
     validateRecord(record){
-<<<<<<< HEAD
         return schemaValidator.validate(record, this.schema);
-=======
-        if (this.schema === null){
-            return;
-        }
-        let validationErrors = schemaValidator.validate(record, this.schema);
-        if(!_.isEmpty(validationErrors)){
-            let unwrapped = _.map(validationErrors,ve=>{return _.fromPairs(_.map(ve,(v,k)=>{return [k,v];}))}));
-            throw new Error("Invalid Record: " + unwrapped);
-        }
->>>>>>> fe10aee0
     }
 
     formatRecord(record){
